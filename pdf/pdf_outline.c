#include "fitz.h"
#include "mupdf.h"

static fz_outline *
pdf_load_outline_imp(pdf_xref *xref, fz_obj *dict)
{
<<<<<<< HEAD
	fz_context *ctx = xref->ctx;
	pdf_outline *node;
=======
	pdf_link *link;
	fz_outline *node;
>>>>>>> fd6def85
	fz_obj *obj;

	if (fz_is_null(dict))
		return NULL;

<<<<<<< HEAD
	node = fz_malloc(ctx, sizeof(pdf_outline));
=======
	node = fz_malloc(sizeof(fz_outline));
>>>>>>> fd6def85
	node->title = NULL;
	node->page = 0;
	node->down = NULL;
	node->next = NULL;

	obj = fz_dict_gets(dict, "Title");
	if (obj)
		node->title = pdf_to_utf8(ctx, obj);

	if (fz_dict_gets(dict, "Dest") || fz_dict_gets(dict, "A"))
	{
		link = pdf_load_link(xref, dict);
		if (link->kind == PDF_LINK_GOTO)
			node->page = pdf_find_page_number(xref, fz_array_get(link->dest, 0));
		pdf_free_link(link);
	}

	obj = fz_dict_gets(dict, "First");
	if (obj)
		node->down = pdf_load_outline_imp(xref, obj);

	obj = fz_dict_gets(dict, "Next");
	if (obj)
		node->next = pdf_load_outline_imp(xref, obj);

	return node;
}

fz_outline *
pdf_load_outline(pdf_xref *xref)
{
	fz_obj *root, *obj, *first;

	root = fz_dict_gets(xref->trailer, "Root");
	obj = fz_dict_gets(root, "Outlines");
	first = fz_dict_gets(obj, "First");
	if (first)
		return pdf_load_outline_imp(xref, first);

	return NULL;
<<<<<<< HEAD
}

void
pdf_free_outline(fz_context *ctx, pdf_outline *outline)
{
	if (outline->child)
		pdf_free_outline(ctx, outline->child);
	if (outline->next)
		pdf_free_outline(ctx, outline->next);
	if (outline->link)
		pdf_free_link(ctx, outline->link);
	fz_free(ctx, outline->title);
	fz_free(ctx, outline);
}

void
pdf_debug_outline(fz_context *ctx, pdf_outline *outline, int level)
{
	int i;
	while (outline)
	{
		for (i = 0; i < level; i++)
			putchar(' ');

		if (outline->title)
			printf("%s ", outline->title);
		else
			printf("<NULL> ");

		if (outline->link)
			fz_debug_obj(outline->link->dest);
		else
			printf("<NULL>\n");

		if (outline->child)
			pdf_debug_outline(ctx, outline->child, level + 2);

		outline = outline->next;
	}
=======
>>>>>>> fd6def85
}<|MERGE_RESOLUTION|>--- conflicted
+++ resolved
@@ -4,23 +4,16 @@
 static fz_outline *
 pdf_load_outline_imp(pdf_xref *xref, fz_obj *dict)
 {
-<<<<<<< HEAD
 	fz_context *ctx = xref->ctx;
-	pdf_outline *node;
-=======
 	pdf_link *link;
 	fz_outline *node;
->>>>>>> fd6def85
 	fz_obj *obj;
 
 	if (fz_is_null(dict))
 		return NULL;
 
-<<<<<<< HEAD
-	node = fz_malloc(ctx, sizeof(pdf_outline));
-=======
-	node = fz_malloc(sizeof(fz_outline));
->>>>>>> fd6def85
+	node = fz_malloc(ctx, sizeof(fz_outline));
+	node->ctx = ctx;
 	node->title = NULL;
 	node->page = 0;
 	node->down = NULL;
@@ -35,7 +28,7 @@
 		link = pdf_load_link(xref, dict);
 		if (link->kind == PDF_LINK_GOTO)
 			node->page = pdf_find_page_number(xref, fz_array_get(link->dest, 0));
-		pdf_free_link(link);
+		pdf_free_link(xref->ctx, link);
 	}
 
 	obj = fz_dict_gets(dict, "First");
@@ -61,46 +54,4 @@
 		return pdf_load_outline_imp(xref, first);
 
 	return NULL;
-<<<<<<< HEAD
-}
-
-void
-pdf_free_outline(fz_context *ctx, pdf_outline *outline)
-{
-	if (outline->child)
-		pdf_free_outline(ctx, outline->child);
-	if (outline->next)
-		pdf_free_outline(ctx, outline->next);
-	if (outline->link)
-		pdf_free_link(ctx, outline->link);
-	fz_free(ctx, outline->title);
-	fz_free(ctx, outline);
-}
-
-void
-pdf_debug_outline(fz_context *ctx, pdf_outline *outline, int level)
-{
-	int i;
-	while (outline)
-	{
-		for (i = 0; i < level; i++)
-			putchar(' ');
-
-		if (outline->title)
-			printf("%s ", outline->title);
-		else
-			printf("<NULL> ");
-
-		if (outline->link)
-			fz_debug_obj(outline->link->dest);
-		else
-			printf("<NULL>\n");
-
-		if (outline->child)
-			pdf_debug_outline(ctx, outline->child, level + 2);
-
-		outline = outline->next;
-	}
-=======
->>>>>>> fd6def85
 }