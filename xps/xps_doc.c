--- conflicted
+++ resolved
@@ -52,14 +52,9 @@
 		if (!strcmp(fixdoc->name, name))
 			return;
 
-<<<<<<< HEAD
 	fixdoc = fz_malloc(doc->ctx, sizeof(xps_fixdoc));
 	fixdoc->name = fz_strdup(doc->ctx, name);
-=======
-	fixdoc = fz_malloc(sizeof(xps_document));
-	fixdoc->name = fz_strdup(name);
 	fixdoc->outline = NULL;
->>>>>>> fd6def85
 	fixdoc->next = NULL;
 
 	if (!doc->first_fixdoc)
@@ -84,14 +79,9 @@
 		if (!strcmp(page->name, name))
 			return;
 
-<<<<<<< HEAD
 	page = fz_malloc(doc->ctx, sizeof(xps_page));
 	page->name = fz_strdup(doc->ctx, name);
-=======
-	page = fz_malloc(sizeof(xps_page));
-	page->name = fz_strdup(name);
-	page->number = ctx->page_count++;
->>>>>>> fd6def85
+	page->number = doc->page_count++;
 	page->width = width;
 	page->height = height;
 	page->root = NULL;
@@ -110,47 +100,43 @@
 }
 
 static void
-<<<<<<< HEAD
-xps_free_fixed_pages(xps_document *doc)
-=======
-xps_add_link_target(xps_context *ctx, char *name)
-{
-	xps_page *page = ctx->last_page;
-	xps_target *target = fz_malloc(sizeof *target);
-	target->name = fz_strdup(name);
+xps_add_link_target(xps_document *doc, char *name)
+{
+	xps_page *page = doc->last_page;
+	xps_target *target = fz_malloc(doc->ctx, sizeof *target);
+	target->name = fz_strdup(doc->ctx, name);
 	target->page = page->number;
-	target->next = ctx->target;
-	ctx->target = target;
+	target->next = doc->target;
+	doc->target = target;
 }
 
 int
-xps_find_link_target(xps_context *ctx, char *target_uri)
+xps_find_link_target(xps_document *doc, char *target_uri)
 {
 	xps_target *target;
 	char *needle = strrchr(target_uri, '#');
 	needle = needle ? needle + 1 : target_uri;
-	for (target = ctx->target; target; target = target->next)
+	for (target = doc->target; target; target = target->next)
 		if (!strcmp(target->name, needle))
 			return target->page;
 	return 0;
 }
 
 static void
-xps_free_link_targets(xps_context *ctx)
-{
-	xps_target *target = ctx->target, *next;
+xps_free_link_targets(xps_document *doc)
+{
+	xps_target *target = doc->target, *next;
 	while (target)
 	{
 		next = target->next;
-		fz_free(target->name);
-		fz_free(target);
+		fz_free(doc->ctx, target->name);
+		fz_free(doc->ctx, target);
 		target = next;
 	}
 }
 
 static void
-xps_free_fixed_pages(xps_context *ctx)
->>>>>>> fd6def85
+xps_free_fixed_pages(xps_document *doc)
 {
 	xps_page *page = doc->first_page;
 	while (page)
@@ -168,21 +154,12 @@
 static void
 xps_free_fixed_documents(xps_document *doc)
 {
-<<<<<<< HEAD
 	xps_fixdoc *fixdoc = doc->first_fixdoc;
 	while (fixdoc)
 	{
 		xps_fixdoc *next = fixdoc->next;
 		fz_free(doc->ctx, fixdoc->name);
 		fz_free(doc->ctx, fixdoc);
-=======
-	xps_document *fixdoc = ctx->first_fixdoc;
-	while (fixdoc)
-	{
-		xps_document *next = fixdoc->next;
-		fz_free(fixdoc->name);
-		fz_free(fixdoc);
->>>>>>> fd6def85
 		fixdoc = next;
 	}
 	doc->first_fixdoc = NULL;
@@ -192,14 +169,9 @@
 void
 xps_free_page_list(xps_document *doc)
 {
-<<<<<<< HEAD
 	xps_free_fixed_documents(doc);
 	xps_free_fixed_pages(doc);
-=======
-	xps_free_fixed_documents(ctx);
-	xps_free_fixed_pages(ctx);
-	xps_free_link_targets(ctx);
->>>>>>> fd6def85
+	xps_free_link_targets(doc);
 }
 
 /*
@@ -207,19 +179,10 @@
  */
 
 static void
-<<<<<<< HEAD
-xps_parse_metadata_imp(xps_document *doc, xml_element *item)
+xps_parse_metadata_imp(xps_document *doc, xml_element *item, xps_fixdoc *fixdoc)
 {
 	while (item)
 	{
-		xps_parse_metadata_imp(doc, xml_down(item));
-
-=======
-xps_parse_metadata_imp(xps_context *ctx, xml_element *item, xps_document *fixdoc)
-{
-	while (item)
-	{
->>>>>>> fd6def85
 		if (!strcmp(xml_tag(item), "Relationship"))
 		{
 			char *target = xml_att(item, "Target");
@@ -229,13 +192,9 @@
 				char tgtbuf[1024];
 				xps_absolute_path(tgtbuf, doc->base_uri, target, sizeof tgtbuf);
 				if (!strcmp(type, REL_START_PART))
-<<<<<<< HEAD
 					doc->start_part = fz_strdup(doc->ctx, tgtbuf);
-=======
-					ctx->start_part = fz_strdup(tgtbuf);
 				if (!strcmp(type, REL_DOC_STRUCTURE) && fixdoc)
-					fixdoc->outline = fz_strdup(tgtbuf);
->>>>>>> fd6def85
+					fixdoc->outline = fz_strdup(doc->ctx, tgtbuf);
 			}
 		}
 
@@ -269,21 +228,17 @@
 		{
 			char *name = xml_att(item, "Name");
 			if (name)
-				xps_add_link_target(ctx, name);
+				xps_add_link_target(doc, name);
 		}
 
-		xps_parse_metadata_imp(ctx, xml_down(item), fixdoc);
+		xps_parse_metadata_imp(doc, xml_down(item), fixdoc);
 
 		item = xml_next(item);
 	}
 }
 
 static int
-<<<<<<< HEAD
-xps_parse_metadata(xps_document *doc, xps_part *part)
-=======
-xps_parse_metadata(xps_context *ctx, xps_part *part, xps_document *fixdoc)
->>>>>>> fd6def85
+xps_parse_metadata(xps_document *doc, xps_part *part, xps_fixdoc *fixdoc)
 {
 	xml_element *root;
 	char buf[1024];
@@ -310,11 +265,7 @@
 	if (!root)
 		return fz_error_note(-1, "cannot parse metadata part '%s'", part->name);
 
-<<<<<<< HEAD
-	xps_parse_metadata_imp(doc, root);
-=======
-	xps_parse_metadata_imp(ctx, root, fixdoc);
->>>>>>> fd6def85
+	xps_parse_metadata_imp(doc, root, fixdoc);
 
 	xml_free_element(doc->ctx, root);
 
@@ -325,11 +276,7 @@
 }
 
 static int
-<<<<<<< HEAD
-xps_read_and_process_metadata_part(xps_document *doc, char *name)
-=======
-xps_read_and_process_metadata_part(xps_context *ctx, char *name, xps_document *fixdoc)
->>>>>>> fd6def85
+xps_read_and_process_metadata_part(xps_document *doc, char *name, xps_fixdoc *fixdoc)
 {
 	xps_part *part;
 	int code;
@@ -338,11 +285,7 @@
 	if (!part)
 		return fz_error_note(-1, "cannot read zip part '%s'", name);
 
-<<<<<<< HEAD
-	code = xps_parse_metadata(doc, part);
-=======
-	code = xps_parse_metadata(ctx, part, fixdoc);
->>>>>>> fd6def85
+	code = xps_parse_metadata(doc, part, fixdoc);
 	if (code)
 		return fz_error_note(code, "cannot process metadata part '%s'", name);
 
@@ -354,47 +297,30 @@
 int
 xps_read_page_list(xps_document *doc)
 {
-<<<<<<< HEAD
 	xps_fixdoc *fixdoc;
 	int code;
 
-	code = xps_read_and_process_metadata_part(doc, "/_rels/.rels");
-=======
-	xps_document *fixdoc;
-	int code;
-
-	code = xps_read_and_process_metadata_part(ctx, "/_rels/.rels", NULL);
->>>>>>> fd6def85
+	code = xps_read_and_process_metadata_part(doc, "/_rels/.rels", NULL);
 	if (code)
 		return fz_error_note(code, "cannot process root relationship part");
 
 	if (!doc->start_part)
 		return fz_error_make("cannot find fixed document sequence start part");
 
-<<<<<<< HEAD
-	code = xps_read_and_process_metadata_part(doc, doc->start_part);
-=======
-	code = xps_read_and_process_metadata_part(ctx, ctx->start_part, NULL);
->>>>>>> fd6def85
+	code = xps_read_and_process_metadata_part(doc, doc->start_part, NULL);
 	if (code)
 		return fz_error_note(code, "cannot process FixedDocumentSequence part");
 
-<<<<<<< HEAD
 	for (fixdoc = doc->first_fixdoc; fixdoc; fixdoc = fixdoc->next)
-	{
-		code = xps_read_and_process_metadata_part(doc, fixdoc->name);
-=======
-	for (fixdoc = ctx->first_fixdoc; fixdoc; fixdoc = fixdoc->next)
 	{
 		char relbuf[1024];
 		xps_rels_for_part(relbuf, fixdoc->name, sizeof relbuf);
 
-		code = xps_read_and_process_metadata_part(ctx, relbuf, fixdoc);
+		code = xps_read_and_process_metadata_part(doc, relbuf, fixdoc);
 		if (code)
-			fz_catch(code, "cannot process FixedDocument rels part");
-
-		code = xps_read_and_process_metadata_part(ctx, fixdoc->name, fixdoc);
->>>>>>> fd6def85
+			fz_error_handle(code, "cannot process FixedDocument rels part");
+
+		code = xps_read_and_process_metadata_part(doc, fixdoc->name, fixdoc);
 		if (code)
 			return fz_error_note(code, "cannot process FixedDocument part");
 	}
@@ -405,15 +331,7 @@
 int
 xps_count_pages(xps_document *doc)
 {
-<<<<<<< HEAD
-	xps_page *page;
-	int n = 0;
-	for (page = doc->first_page; page; page = page->next)
-		n ++;
-	return n;
-=======
-	return ctx->page_count;
->>>>>>> fd6def85
+	return doc->page_count;
 }
 
 static int
