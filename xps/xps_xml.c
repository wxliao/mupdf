--- conflicted
+++ resolved
@@ -18,7 +18,7 @@
 struct parser
 {
 	struct element *head;
-	fz_context *doc;
+	fz_context *ctx;
 };
 
 static inline void indent(int n)
@@ -71,26 +71,26 @@
 	return NULL;
 }
 
-static void xml_free_attribute(fz_context *doc, struct attribute *att)
+static void xml_free_attribute(fz_context *ctx, struct attribute *att)
 {
 	while (att) {
 		struct attribute *next = att->next;
 		if (att->value)
-			fz_free(doc, att->value);
-		fz_free(doc, att);
+			fz_free(ctx, att->value);
+		fz_free(ctx, att);
 		att = next;
 	}
 }
 
-void xml_free_element(fz_context *doc, struct element *item)
+void xml_free_element(fz_context *ctx, struct element *item)
 {
 	while (item) {
 		struct element *next = item->next;
 		if (item->atts)
-			xml_free_attribute(doc, item->atts);
+			xml_free_attribute(ctx, item->atts);
 		if (item->down)
-			xml_free_element(doc, item->down);
-		fz_free(doc, item);
+			xml_free_element(ctx, item->down);
+		fz_free(ctx, item);
 		item = next;
 	}
 }
@@ -134,7 +134,7 @@
 {
 	struct element *head, *tail;
 
-	head = fz_malloc(parser->doc, sizeof(struct element));
+	head = fz_malloc(parser->ctx, sizeof(struct element));
 	if (b - a > sizeof(head->name))
 		b = a + sizeof(head->name);
 	memcpy(head->name, a, b - a);
@@ -163,7 +163,7 @@
 	struct element *head = parser->head;
 	struct attribute *att;
 
-	att = fz_malloc(parser->doc, sizeof(struct attribute));
+	att = fz_malloc(parser->ctx, sizeof(struct attribute));
 	if (b - a > sizeof(att->name))
 		b = a + sizeof(att->name);
 	memcpy(att->name, a, b - a);
@@ -181,7 +181,7 @@
 	int c;
 
 	/* entities are all longer than UTFmax so runetochar is safe */
-	s = att->value = fz_malloc(parser->doc, b - a + 1);
+	s = att->value = fz_malloc(parser->ctx, b - a + 1);
 	while (a < b) {
 		if (*a == '&') {
 			a += xml_parse_entity(&c, a);
@@ -362,7 +362,7 @@
 }
 
 struct element *
-xml_parse_document(fz_context *doc, unsigned char *s, int n)
+xml_parse_document(fz_context *ctx, unsigned char *s, int n)
 {
 	struct parser parser;
 	struct element root;
@@ -372,22 +372,18 @@
 
 	memset(&root, 0, sizeof(root));
 	parser.head = &root;
-	parser.doc = doc;
-
-	p = convert_to_utf8(doc, s, n);
+	parser.ctx = ctx;
+
+	p = convert_to_utf8(ctx, s, n);
 
 	error = xml_parse_document_imp(&parser, p);
 	if (error) {
-<<<<<<< HEAD
-		fz_error_handle(-1, error);
-=======
-		fz_throw("%s", error);
->>>>>>> fd6def85
+		fz_throw(ctx, "%s", error);
 		return NULL;
 	}
 
 	if (p != (char*)s)
-		fz_free(doc, p);
+		fz_free(ctx, p);
 
 	return root.down;
 }